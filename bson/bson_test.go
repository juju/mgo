// BSON library for Go
//
// Copyright (c) 2010-2012 - Gustavo Niemeyer <gustavo@niemeyer.net>
//
// All rights reserved.
//
// Redistribution and use in source and binary forms, with or without
// modification, are permitted provided that the following conditions are met:
//
// 1. Redistributions of source code must retain the above copyright notice, this
//    list of conditions and the following disclaimer.
// 2. Redistributions in binary form must reproduce the above copyright notice,
//    this list of conditions and the following disclaimer in the documentation
//    and/or other materials provided with the distribution.
//
// THIS SOFTWARE IS PROVIDED BY THE COPYRIGHT HOLDERS AND CONTRIBUTORS "AS IS" AND
// ANY EXPRESS OR IMPLIED WARRANTIES, INCLUDING, BUT NOT LIMITED TO, THE IMPLIED
// WARRANTIES OF MERCHANTABILITY AND FITNESS FOR A PARTICULAR PURPOSE ARE
// DISCLAIMED. IN NO EVENT SHALL THE COPYRIGHT OWNER OR CONTRIBUTORS BE LIABLE FOR
// ANY DIRECT, INDIRECT, INCIDENTAL, SPECIAL, EXEMPLARY, OR CONSEQUENTIAL DAMAGES
// (INCLUDING, BUT NOT LIMITED TO, PROCUREMENT OF SUBSTITUTE GOODS OR SERVICES;
// LOSS OF USE, DATA, OR PROFITS; OR BUSINESS INTERRUPTION) HOWEVER CAUSED AND
// ON ANY THEORY OF LIABILITY, WHETHER IN CONTRACT, STRICT LIABILITY, OR TORT
// (INCLUDING NEGLIGENCE OR OTHERWISE) ARISING IN ANY WAY OUT OF THE USE OF THIS
// SOFTWARE, EVEN IF ADVISED OF THE POSSIBILITY OF SUCH DAMAGE.
// gobson - BSON library for Go.

package bson_test

import (
	"encoding/binary"
	"encoding/hex"
	"encoding/json"
	"encoding/xml"
	"errors"
	"net/url"
	"reflect"
	"strings"
	"testing"
	"time"

	. "gopkg.in/check.v1"
	"gopkg.in/mgo.v2/bson"
	"gopkg.in/yaml.v2"
)

func TestAll(t *testing.T) {
	TestingT(t)
}

type S struct{}

var _ = Suite(&S{})

// Wrap up the document elements contained in data, prepending the int32
// length of the data, and appending the '\x00' value closing the document.
func wrapInDoc(data string) string {
	result := make([]byte, len(data)+5)
	binary.LittleEndian.PutUint32(result, uint32(len(result)))
	copy(result[4:], []byte(data))
	return string(result)
}

func makeZeroDoc(value interface{}) (zero interface{}) {
	v := reflect.ValueOf(value)
	t := v.Type()
	switch t.Kind() {
	case reflect.Map:
		mv := reflect.MakeMap(t)
		zero = mv.Interface()
	case reflect.Ptr:
		pv := reflect.New(v.Type().Elem())
		zero = pv.Interface()
	case reflect.Slice, reflect.Int, reflect.Int64, reflect.Struct:
		zero = reflect.New(t).Interface()
	default:
		panic("unsupported doc type: " + t.Name())
	}
	return zero
}

func testUnmarshal(c *C, data string, obj interface{}) {
	zero := makeZeroDoc(obj)
	err := bson.Unmarshal([]byte(data), zero)
	c.Assert(err, IsNil)
	c.Assert(zero, DeepEquals, obj)
}

type testItemType struct {
	obj  interface{}
	data string
}

// --------------------------------------------------------------------------
// Samples from bsonspec.org:

var sampleItems = []testItemType{
	{bson.M{"hello": "world"},
		"\x16\x00\x00\x00\x02hello\x00\x06\x00\x00\x00world\x00\x00"},
	{bson.M{"BSON": []interface{}{"awesome", float64(5.05), 1986}},
		"1\x00\x00\x00\x04BSON\x00&\x00\x00\x00\x020\x00\x08\x00\x00\x00" +
			"awesome\x00\x011\x00333333\x14@\x102\x00\xc2\x07\x00\x00\x00\x00"},
}

func (s *S) TestMarshalSampleItems(c *C) {
	for i, item := range sampleItems {
		data, err := bson.Marshal(item.obj)
		c.Assert(err, IsNil)
		c.Assert(string(data), Equals, item.data, Commentf("Failed on item %d", i))
	}
}

func (s *S) TestUnmarshalSampleItems(c *C) {
	for i, item := range sampleItems {
		value := bson.M{}
		err := bson.Unmarshal([]byte(item.data), value)
		c.Assert(err, IsNil)
		c.Assert(value, DeepEquals, item.obj, Commentf("Failed on item %d", i))
	}
}

// --------------------------------------------------------------------------
// Every type, ordered by the type flag. These are not wrapped with the
// length and last \x00 from the document. wrapInDoc() computes them.
// Note that all of them should be supported as two-way conversions.

var allItems = []testItemType{
	{bson.M{},
		""},
	{bson.M{"_": float64(5.05)},
		"\x01_\x00333333\x14@"},
	{bson.M{"_": "yo"},
		"\x02_\x00\x03\x00\x00\x00yo\x00"},
	{bson.M{"_": bson.M{"a": true}},
		"\x03_\x00\x09\x00\x00\x00\x08a\x00\x01\x00"},
	{bson.M{"_": []interface{}{true, false}},
		"\x04_\x00\r\x00\x00\x00\x080\x00\x01\x081\x00\x00\x00"},
	{bson.M{"_": []byte("yo")},
		"\x05_\x00\x02\x00\x00\x00\x00yo"},
	{bson.M{"_": bson.Binary{0x80, []byte("udef")}},
		"\x05_\x00\x04\x00\x00\x00\x80udef"},
	{bson.M{"_": bson.Undefined}, // Obsolete, but still seen in the wild.
		"\x06_\x00"},
	{bson.M{"_": bson.ObjectId("0123456789ab")},
		"\x07_\x000123456789ab"},
	{bson.M{"_": bson.DBPointer{"testnamespace", bson.ObjectId("0123456789ab")}},
		"\x0C_\x00\x0e\x00\x00\x00testnamespace\x000123456789ab"},
	{bson.M{"_": false},
		"\x08_\x00\x00"},
	{bson.M{"_": true},
		"\x08_\x00\x01"},
	{bson.M{"_": time.Unix(0, 258e6)}, // Note the NS <=> MS conversion.
		"\x09_\x00\x02\x01\x00\x00\x00\x00\x00\x00"},
	{bson.M{"_": nil},
		"\x0A_\x00"},
	{bson.M{"_": bson.RegEx{"ab", "cd"}},
		"\x0B_\x00ab\x00cd\x00"},
	{bson.M{"_": bson.JavaScript{"code", nil}},
		"\x0D_\x00\x05\x00\x00\x00code\x00"},
	{bson.M{"_": bson.Symbol("sym")},
		"\x0E_\x00\x04\x00\x00\x00sym\x00"},
	{bson.M{"_": bson.JavaScript{"code", bson.M{"": nil}}},
		"\x0F_\x00\x14\x00\x00\x00\x05\x00\x00\x00code\x00" +
			"\x07\x00\x00\x00\x0A\x00\x00"},
	{bson.M{"_": 258},
		"\x10_\x00\x02\x01\x00\x00"},
	{bson.M{"_": bson.MongoTimestamp(258)},
		"\x11_\x00\x02\x01\x00\x00\x00\x00\x00\x00"},
	{bson.M{"_": int64(258)},
		"\x12_\x00\x02\x01\x00\x00\x00\x00\x00\x00"},
	{bson.M{"_": int64(258 << 32)},
		"\x12_\x00\x00\x00\x00\x00\x02\x01\x00\x00"},
	{bson.M{"_": bson.MaxKey},
		"\x7F_\x00"},
	{bson.M{"_": bson.MinKey},
		"\xFF_\x00"},
}

func (s *S) TestMarshalAllItems(c *C) {
	for i, item := range allItems {
		data, err := bson.Marshal(item.obj)
		c.Assert(err, IsNil)
		c.Assert(string(data), Equals, wrapInDoc(item.data), Commentf("Failed on item %d: %#v", i, item))
	}
}

func (s *S) TestUnmarshalAllItems(c *C) {
	for i, item := range allItems {
		value := bson.M{}
		err := bson.Unmarshal([]byte(wrapInDoc(item.data)), value)
		c.Assert(err, IsNil)
		c.Assert(value, DeepEquals, item.obj, Commentf("Failed on item %d: %#v", i, item))
	}
}

func (s *S) TestUnmarshalRawAllItems(c *C) {
	for i, item := range allItems {
		if len(item.data) == 0 {
			continue
		}
		value := item.obj.(bson.M)["_"]
		if value == nil {
			continue
		}
		pv := reflect.New(reflect.ValueOf(value).Type())
		raw := bson.Raw{item.data[0], []byte(item.data[3:])}
		c.Logf("Unmarshal raw: %#v, %#v", raw, pv.Interface())
		err := raw.Unmarshal(pv.Interface())
		c.Assert(err, IsNil)
		c.Assert(pv.Elem().Interface(), DeepEquals, value, Commentf("Failed on item %d: %#v", i, item))
	}
}

func (s *S) TestUnmarshalRawIncompatible(c *C) {
	raw := bson.Raw{0x08, []byte{0x01}} // true
	err := raw.Unmarshal(&struct{}{})
	c.Assert(err, ErrorMatches, "BSON kind 0x08 isn't compatible with type struct \\{\\}")
}

func (s *S) TestUnmarshalZeroesStruct(c *C) {
	data, err := bson.Marshal(bson.M{"b": 2})
	c.Assert(err, IsNil)
	type T struct{ A, B int }
	v := T{A: 1}
	err = bson.Unmarshal(data, &v)
	c.Assert(err, IsNil)
	c.Assert(v.A, Equals, 0)
	c.Assert(v.B, Equals, 2)
}

func (s *S) TestUnmarshalZeroesMap(c *C) {
	data, err := bson.Marshal(bson.M{"b": 2})
	c.Assert(err, IsNil)
	m := bson.M{"a": 1}
	err = bson.Unmarshal(data, &m)
	c.Assert(err, IsNil)
	c.Assert(m, DeepEquals, bson.M{"b": 2})
}

func (s *S) TestUnmarshalNonNilInterface(c *C) {
	data, err := bson.Marshal(bson.M{"b": 2})
	c.Assert(err, IsNil)
	m := bson.M{"a": 1}
	var i interface{}
	i = m
	err = bson.Unmarshal(data, &i)
	c.Assert(err, IsNil)
	c.Assert(i, DeepEquals, bson.M{"b": 2})
	c.Assert(m, DeepEquals, bson.M{"a": 1})
}

// --------------------------------------------------------------------------
// Some one way marshaling operations which would unmarshal differently.

var oneWayMarshalItems = []testItemType{
	// These are being passed as pointers, and will unmarshal as values.
	{bson.M{"": &bson.Binary{0x02, []byte("old")}},
		"\x05\x00\x07\x00\x00\x00\x02\x03\x00\x00\x00old"},
	{bson.M{"": &bson.Binary{0x80, []byte("udef")}},
		"\x05\x00\x04\x00\x00\x00\x80udef"},
	{bson.M{"": &bson.RegEx{"ab", "cd"}},
		"\x0B\x00ab\x00cd\x00"},
	{bson.M{"": &bson.JavaScript{"code", nil}},
		"\x0D\x00\x05\x00\x00\x00code\x00"},
	{bson.M{"": &bson.JavaScript{"code", bson.M{"": nil}}},
		"\x0F\x00\x14\x00\x00\x00\x05\x00\x00\x00code\x00" +
			"\x07\x00\x00\x00\x0A\x00\x00"},

	// There's no float32 type in BSON.  Will encode as a float64.
	{bson.M{"": float32(5.05)},
		"\x01\x00\x00\x00\x00@33\x14@"},

	// The array will be unmarshaled as a slice instead.
	{bson.M{"": [2]bool{true, false}},
		"\x04\x00\r\x00\x00\x00\x080\x00\x01\x081\x00\x00\x00"},

	// The typed slice will be unmarshaled as []interface{}.
	{bson.M{"": []bool{true, false}},
		"\x04\x00\r\x00\x00\x00\x080\x00\x01\x081\x00\x00\x00"},

	// Will unmarshal as a []byte.
	{bson.M{"": bson.Binary{0x00, []byte("yo")}},
		"\x05\x00\x02\x00\x00\x00\x00yo"},
	{bson.M{"": bson.Binary{0x02, []byte("old")}},
		"\x05\x00\x07\x00\x00\x00\x02\x03\x00\x00\x00old"},

	// No way to preserve the type information here. We might encode as a zero
	// value, but this would mean that pointer values in structs wouldn't be
	// able to correctly distinguish between unset and set to the zero value.
	{bson.M{"": (*byte)(nil)},
		"\x0A\x00"},

	// No int types smaller than int32 in BSON. Could encode this as a char,
	// but it would still be ambiguous, take more, and be awkward in Go when
	// loaded without typing information.
	{bson.M{"": byte(8)},
		"\x10\x00\x08\x00\x00\x00"},

	// There are no unsigned types in BSON.  Will unmarshal as int32 or int64.
	{bson.M{"": uint32(258)},
		"\x10\x00\x02\x01\x00\x00"},
	{bson.M{"": uint64(258)},
		"\x12\x00\x02\x01\x00\x00\x00\x00\x00\x00"},
	{bson.M{"": uint64(258 << 32)},
		"\x12\x00\x00\x00\x00\x00\x02\x01\x00\x00"},

	// This will unmarshal as int.
	{bson.M{"": int32(258)},
		"\x10\x00\x02\x01\x00\x00"},

	// That's a special case. The unsigned value is too large for an int32,
	// so an int64 is used instead.
	{bson.M{"": uint32(1<<32 - 1)},
		"\x12\x00\xFF\xFF\xFF\xFF\x00\x00\x00\x00"},
	{bson.M{"": uint(1<<32 - 1)},
		"\x12\x00\xFF\xFF\xFF\xFF\x00\x00\x00\x00"},
}

func (s *S) TestOneWayMarshalItems(c *C) {
	for i, item := range oneWayMarshalItems {
		data, err := bson.Marshal(item.obj)
		c.Assert(err, IsNil)
		c.Assert(string(data), Equals, wrapInDoc(item.data),
			Commentf("Failed on item %d", i))
	}
}

// --------------------------------------------------------------------------
// Two-way tests for user-defined structures using the samples
// from bsonspec.org.

type specSample1 struct {
	Hello string
}

type specSample2 struct {
	BSON []interface{} "BSON"
}

var structSampleItems = []testItemType{
	{&specSample1{"world"},
		"\x16\x00\x00\x00\x02hello\x00\x06\x00\x00\x00world\x00\x00"},
	{&specSample2{[]interface{}{"awesome", float64(5.05), 1986}},
		"1\x00\x00\x00\x04BSON\x00&\x00\x00\x00\x020\x00\x08\x00\x00\x00" +
			"awesome\x00\x011\x00333333\x14@\x102\x00\xc2\x07\x00\x00\x00\x00"},
}

func (s *S) TestMarshalStructSampleItems(c *C) {
	for i, item := range structSampleItems {
		data, err := bson.Marshal(item.obj)
		c.Assert(err, IsNil)
		c.Assert(string(data), Equals, item.data,
			Commentf("Failed on item %d", i))
	}
}

func (s *S) TestUnmarshalStructSampleItems(c *C) {
	for _, item := range structSampleItems {
		testUnmarshal(c, item.data, item.obj)
	}
}

func (s *S) Test64bitInt(c *C) {
	var i int64 = (1 << 31)
	if int(i) > 0 {
		data, err := bson.Marshal(bson.M{"i": int(i)})
		c.Assert(err, IsNil)
		c.Assert(string(data), Equals, wrapInDoc("\x12i\x00\x00\x00\x00\x80\x00\x00\x00\x00"))

		var result struct{ I int }
		err = bson.Unmarshal(data, &result)
		c.Assert(err, IsNil)
		c.Assert(int64(result.I), Equals, i)
	}
}

// --------------------------------------------------------------------------
// Generic two-way struct marshaling tests.

var bytevar = byte(8)
var byteptr = &bytevar

var structItems = []testItemType{
	{&struct{ Ptr *byte }{nil},
		"\x0Aptr\x00"},
	{&struct{ Ptr *byte }{&bytevar},
		"\x10ptr\x00\x08\x00\x00\x00"},
	{&struct{ Ptr **byte }{&byteptr},
		"\x10ptr\x00\x08\x00\x00\x00"},
	{&struct{ Byte byte }{8},
		"\x10byte\x00\x08\x00\x00\x00"},
	{&struct{ Byte byte }{0},
		"\x10byte\x00\x00\x00\x00\x00"},
	{&struct {
		V byte "Tag"
	}{8},
		"\x10Tag\x00\x08\x00\x00\x00"},
	{&struct {
		V *struct {
			Byte byte
		}
	}{&struct{ Byte byte }{8}},
		"\x03v\x00" + "\x0f\x00\x00\x00\x10byte\x00\b\x00\x00\x00\x00"},
	{&struct{ priv byte }{}, ""},

	// The order of the dumped fields should be the same in the struct.
	{&struct{ A, C, B, D, F, E *byte }{},
		"\x0Aa\x00\x0Ac\x00\x0Ab\x00\x0Ad\x00\x0Af\x00\x0Ae\x00"},

	{&struct{ V bson.Raw }{bson.Raw{0x03, []byte("\x0f\x00\x00\x00\x10byte\x00\b\x00\x00\x00\x00")}},
		"\x03v\x00" + "\x0f\x00\x00\x00\x10byte\x00\b\x00\x00\x00\x00"},
	{&struct{ V bson.Raw }{bson.Raw{0x10, []byte("\x00\x00\x00\x00")}},
		"\x10v\x00" + "\x00\x00\x00\x00"},

	// Byte arrays.
	{&struct{ V [2]byte }{[2]byte{'y', 'o'}},
		"\x05v\x00\x02\x00\x00\x00\x00yo"},
}

func (s *S) TestMarshalStructItems(c *C) {
	for i, item := range structItems {
		data, err := bson.Marshal(item.obj)
		c.Assert(err, IsNil)
		c.Assert(string(data), Equals, wrapInDoc(item.data),
			Commentf("Failed on item %d", i))
	}
}

func (s *S) TestUnmarshalStructItems(c *C) {
	for _, item := range structItems {
		testUnmarshal(c, wrapInDoc(item.data), item.obj)
	}
}

func (s *S) TestUnmarshalRawStructItems(c *C) {
	for i, item := range structItems {
		raw := bson.Raw{0x03, []byte(wrapInDoc(item.data))}
		zero := makeZeroDoc(item.obj)
		err := raw.Unmarshal(zero)
		c.Assert(err, IsNil)
		c.Assert(zero, DeepEquals, item.obj, Commentf("Failed on item %d: %#v", i, item))
	}
}

func (s *S) TestUnmarshalRawNil(c *C) {
	// Regression test: shouldn't try to nil out the pointer itself,
	// as it's not settable.
	raw := bson.Raw{0x0A, []byte{}}
	err := raw.Unmarshal(&struct{}{})
	c.Assert(err, IsNil)
}

// --------------------------------------------------------------------------
// One-way marshaling tests.

type dOnIface struct {
	D interface{}
}

type ignoreField struct {
	Before string
	Ignore string `bson:"-"`
	After  string
}

var marshalItems = []testItemType{
	// Ordered document dump.  Will unmarshal as a dictionary by default.
	{bson.D{{"a", nil}, {"c", nil}, {"b", nil}, {"d", nil}, {"f", nil}, {"e", true}},
		"\x0Aa\x00\x0Ac\x00\x0Ab\x00\x0Ad\x00\x0Af\x00\x08e\x00\x01"},
	{MyD{{"a", nil}, {"c", nil}, {"b", nil}, {"d", nil}, {"f", nil}, {"e", true}},
		"\x0Aa\x00\x0Ac\x00\x0Ab\x00\x0Ad\x00\x0Af\x00\x08e\x00\x01"},
	{&dOnIface{bson.D{{"a", nil}, {"c", nil}, {"b", nil}, {"d", true}}},
		"\x03d\x00" + wrapInDoc("\x0Aa\x00\x0Ac\x00\x0Ab\x00\x08d\x00\x01")},

	{bson.RawD{{"a", bson.Raw{0x0A, nil}}, {"c", bson.Raw{0x0A, nil}}, {"b", bson.Raw{0x08, []byte{0x01}}}},
		"\x0Aa\x00" + "\x0Ac\x00" + "\x08b\x00\x01"},
	{MyRawD{{"a", bson.Raw{0x0A, nil}}, {"c", bson.Raw{0x0A, nil}}, {"b", bson.Raw{0x08, []byte{0x01}}}},
		"\x0Aa\x00" + "\x0Ac\x00" + "\x08b\x00\x01"},
	{&dOnIface{bson.RawD{{"a", bson.Raw{0x0A, nil}}, {"c", bson.Raw{0x0A, nil}}, {"b", bson.Raw{0x08, []byte{0x01}}}}},
		"\x03d\x00" + wrapInDoc("\x0Aa\x00"+"\x0Ac\x00"+"\x08b\x00\x01")},

	{&ignoreField{"before", "ignore", "after"},
		"\x02before\x00\a\x00\x00\x00before\x00\x02after\x00\x06\x00\x00\x00after\x00"},

	// Marshalling a Raw document does nothing.
	{bson.Raw{0x03, []byte(wrapInDoc("anything"))},
		"anything"},
	{bson.Raw{Data: []byte(wrapInDoc("anything"))},
		"anything"},
}

func (s *S) TestMarshalOneWayItems(c *C) {
	for _, item := range marshalItems {
		data, err := bson.Marshal(item.obj)
		c.Assert(err, IsNil)
		c.Assert(string(data), Equals, wrapInDoc(item.data))
	}
}

// --------------------------------------------------------------------------
// One-way unmarshaling tests.

var unmarshalItems = []testItemType{
	// Field is private.  Should not attempt to unmarshal it.
	{&struct{ priv byte }{},
		"\x10priv\x00\x08\x00\x00\x00"},

	// Wrong casing. Field names are lowercased.
	{&struct{ Byte byte }{},
		"\x10Byte\x00\x08\x00\x00\x00"},

	// Ignore non-existing field.
	{&struct{ Byte byte }{9},
		"\x10boot\x00\x08\x00\x00\x00" + "\x10byte\x00\x09\x00\x00\x00"},

	// Do not unmarshal on ignored field.
	{&ignoreField{"before", "", "after"},
		"\x02before\x00\a\x00\x00\x00before\x00" +
			"\x02-\x00\a\x00\x00\x00ignore\x00" +
			"\x02after\x00\x06\x00\x00\x00after\x00"},

	// Ignore unsuitable types silently.
	{map[string]string{"str": "s"},
		"\x02str\x00\x02\x00\x00\x00s\x00" + "\x10int\x00\x01\x00\x00\x00"},
	{map[string][]int{"array": []int{5, 9}},
		"\x04array\x00" + wrapInDoc("\x100\x00\x05\x00\x00\x00"+"\x021\x00\x02\x00\x00\x00s\x00"+"\x102\x00\x09\x00\x00\x00")},

	// Wrong type. Shouldn't init pointer.
	{&struct{ Str *byte }{},
		"\x02str\x00\x02\x00\x00\x00s\x00"},
	{&struct{ Str *struct{ Str string } }{},
		"\x02str\x00\x02\x00\x00\x00s\x00"},

	// Ordered document.
	{&struct{ bson.D }{bson.D{{"a", nil}, {"c", nil}, {"b", nil}, {"d", true}}},
		"\x03d\x00" + wrapInDoc("\x0Aa\x00\x0Ac\x00\x0Ab\x00\x08d\x00\x01")},

	// Raw document.
	{&bson.Raw{0x03, []byte(wrapInDoc("\x10byte\x00\x08\x00\x00\x00"))},
		"\x10byte\x00\x08\x00\x00\x00"},

	// RawD document.
	{&struct{ bson.RawD }{bson.RawD{{"a", bson.Raw{0x0A, []byte{}}}, {"c", bson.Raw{0x0A, []byte{}}}, {"b", bson.Raw{0x08, []byte{0x01}}}}},
		"\x03rawd\x00" + wrapInDoc("\x0Aa\x00\x0Ac\x00\x08b\x00\x01")},

	// Decode old binary.
	{bson.M{"_": []byte("old")},
		"\x05_\x00\x07\x00\x00\x00\x02\x03\x00\x00\x00old"},

	// Decode old binary without length. According to the spec, this shouldn't happen.
	{bson.M{"_": []byte("old")},
		"\x05_\x00\x03\x00\x00\x00\x02old"},

	// Decode a doc within a doc in to a slice within a doc; shouldn't error
	{&struct{ Foo []string }{},
		"\x03\x66\x6f\x6f\x00\x05\x00\x00\x00\x00"},
}

func (s *S) TestUnmarshalOneWayItems(c *C) {
	for _, item := range unmarshalItems {
		testUnmarshal(c, wrapInDoc(item.data), item.obj)
	}
}

func (s *S) TestUnmarshalNilInStruct(c *C) {
	// Nil is the default value, so we need to ensure it's indeed being set.
	b := byte(1)
	v := &struct{ Ptr *byte }{&b}
	err := bson.Unmarshal([]byte(wrapInDoc("\x0Aptr\x00")), v)
	c.Assert(err, IsNil)
	c.Assert(v, DeepEquals, &struct{ Ptr *byte }{nil})
}

// --------------------------------------------------------------------------
// Marshalling error cases.

type structWithDupKeys struct {
	Name  byte
	Other byte "name" // Tag should precede.
}

var marshalErrorItems = []testItemType{
	{bson.M{"": uint64(1 << 63)},
		"BSON has no uint64 type, and value is too large to fit correctly in an int64"},
	{bson.M{"": bson.ObjectId("tooshort")},
		"ObjectIDs must be exactly 12 bytes long \\(got 8\\)"},
	{int64(123),
		"Can't marshal int64 as a BSON document"},
	{bson.M{"": 1i},
		"Can't marshal complex128 in a BSON document"},
	{&structWithDupKeys{},
		"Duplicated key 'name' in struct bson_test.structWithDupKeys"},
	{bson.Raw{0xA, []byte{}},
		"Attempted to marshal Raw kind 10 as a document"},
	{bson.Raw{0x3, []byte{}},
		"Attempted to marshal empty Raw document"},
	{bson.M{"w": bson.Raw{0x3, []byte{}}},
		"Attempted to marshal empty Raw document"},
	{&inlineCantPtr{&struct{ A, B int }{1, 2}},
		"Option ,inline needs a struct value or map field"},
	{&inlineDupName{1, struct{ A, B int }{2, 3}},
		"Duplicated key 'a' in struct bson_test.inlineDupName"},
	{&inlineDupMap{},
		"Multiple ,inline maps in struct bson_test.inlineDupMap"},
	{&inlineBadKeyMap{},
		"Option ,inline needs a map with string keys in struct bson_test.inlineBadKeyMap"},
	{&inlineMap{A: 1, M: map[string]interface{}{"a": 1}},
		`Can't have key "a" in inlined map; conflicts with struct field`},
}

func (s *S) TestMarshalErrorItems(c *C) {
	for _, item := range marshalErrorItems {
		data, err := bson.Marshal(item.obj)
		c.Assert(err, ErrorMatches, item.data)
		c.Assert(data, IsNil)
	}
}

// --------------------------------------------------------------------------
// Unmarshalling error cases.

type unmarshalErrorType struct {
	obj   interface{}
	data  string
	error string
}

var unmarshalErrorItems = []unmarshalErrorType{
	// Tag name conflicts with existing parameter.
	{&structWithDupKeys{},
		"\x10name\x00\x08\x00\x00\x00",
		"Duplicated key 'name' in struct bson_test.structWithDupKeys"},

	// Non-string map key.
	{map[int]interface{}{},
		"\x10name\x00\x08\x00\x00\x00",
		"BSON map must have string keys. Got: map\\[int\\]interface \\{\\}"},

	{nil,
		"\xEEname\x00",
		"Unknown element kind \\(0xEE\\)"},

	{struct{ Name bool }{},
		"\x10name\x00\x08\x00\x00\x00",
		"Unmarshal can't deal with struct values. Use a pointer."},

	{123,
		"\x10name\x00\x08\x00\x00\x00",
		"Unmarshal needs a map or a pointer to a struct."},

	{nil,
		"\x08\x62\x00\x02",
		"encoded boolean must be 1 or 0, found 2"},
}

func (s *S) TestUnmarshalErrorItems(c *C) {
	for _, item := range unmarshalErrorItems {
		data := []byte(wrapInDoc(item.data))
		var value interface{}
		switch reflect.ValueOf(item.obj).Kind() {
		case reflect.Map, reflect.Ptr:
			value = makeZeroDoc(item.obj)
		case reflect.Invalid:
			value = bson.M{}
		default:
			value = item.obj
		}
		err := bson.Unmarshal(data, value)
		c.Assert(err, ErrorMatches, item.error)
	}
}

type unmarshalRawErrorType struct {
	obj   interface{}
	raw   bson.Raw
	error string
}

var unmarshalRawErrorItems = []unmarshalRawErrorType{
	// Tag name conflicts with existing parameter.
	{&structWithDupKeys{},
		bson.Raw{0x03, []byte("\x10byte\x00\x08\x00\x00\x00")},
		"Duplicated key 'name' in struct bson_test.structWithDupKeys"},

	{&struct{}{},
		bson.Raw{0xEE, []byte{}},
		"Unknown element kind \\(0xEE\\)"},

	{struct{ Name bool }{},
		bson.Raw{0x10, []byte("\x08\x00\x00\x00")},
		"Raw Unmarshal can't deal with struct values. Use a pointer."},

	{123,
		bson.Raw{0x10, []byte("\x08\x00\x00\x00")},
		"Raw Unmarshal needs a map or a valid pointer."},
}

func (s *S) TestUnmarshalRawErrorItems(c *C) {
	for i, item := range unmarshalRawErrorItems {
		err := item.raw.Unmarshal(item.obj)
		c.Assert(err, ErrorMatches, item.error, Commentf("Failed on item %d: %#v\n", i, item))
	}
}

var corruptedData = []string{
	"\x04\x00\x00\x00\x00",         // Document shorter than minimum
	"\x06\x00\x00\x00\x00",         // Not enough data
	"\x05\x00\x00",                 // Broken length
	"\x05\x00\x00\x00\xff",         // Corrupted termination
	"\x0A\x00\x00\x00\x0Aooop\x00", // Unfinished C string

	// Array end past end of string (s[2]=0x07 is correct)
	wrapInDoc("\x04\x00\x09\x00\x00\x00\x0A\x00\x00"),

	// Array end within string, but past acceptable.
	wrapInDoc("\x04\x00\x08\x00\x00\x00\x0A\x00\x00"),

	// Document end within string, but past acceptable.
	wrapInDoc("\x03\x00\x08\x00\x00\x00\x0A\x00\x00"),

	// String with corrupted end.
	wrapInDoc("\x02\x00\x03\x00\x00\x00yo\xFF"),

	// String with negative length (issue #116).
	"\x0c\x00\x00\x00\x02x\x00\xff\xff\xff\xff\x00",

	// String with zero length (must include trailing '\x00')
	"\x0c\x00\x00\x00\x02x\x00\x00\x00\x00\x00\x00",

	// Binary with negative length.
	"\r\x00\x00\x00\x05x\x00\xff\xff\xff\xff\x00\x00",
}

func (s *S) TestUnmarshalMapDocumentTooShort(c *C) {
	for _, data := range corruptedData {
		err := bson.Unmarshal([]byte(data), bson.M{})
		c.Assert(err, ErrorMatches, "Document is corrupted")

		err = bson.Unmarshal([]byte(data), &struct{}{})
		c.Assert(err, ErrorMatches, "Document is corrupted")
	}
}

// --------------------------------------------------------------------------
// Setter test cases.

var setterResult = map[string]error{}

type setterType struct {
	received interface{}
}

func (o *setterType) SetBSON(raw bson.Raw) error {
	err := raw.Unmarshal(&o.received)
	if err != nil {
		panic("The panic:" + err.Error())
	}
	if s, ok := o.received.(string); ok {
		if result, ok := setterResult[s]; ok {
			return result
		}
	}
	return nil
}

type ptrSetterDoc struct {
	Field *setterType "_"
}

type valSetterDoc struct {
	Field setterType "_"
}

func (s *S) TestUnmarshalAllItemsWithPtrSetter(c *C) {
	for _, item := range allItems {
		for i := 0; i != 2; i++ {
			var field *setterType
			if i == 0 {
				obj := &ptrSetterDoc{}
				err := bson.Unmarshal([]byte(wrapInDoc(item.data)), obj)
				c.Assert(err, IsNil)
				field = obj.Field
			} else {
				obj := &valSetterDoc{}
				err := bson.Unmarshal([]byte(wrapInDoc(item.data)), obj)
				c.Assert(err, IsNil)
				field = &obj.Field
			}
			if item.data == "" {
				// Nothing to unmarshal. Should be untouched.
				if i == 0 {
					c.Assert(field, IsNil)
				} else {
					c.Assert(field.received, IsNil)
				}
			} else {
				expected := item.obj.(bson.M)["_"]
				c.Assert(field, NotNil, Commentf("Pointer not initialized (%#v)", expected))
				c.Assert(field.received, DeepEquals, expected)
			}
		}
	}
}

func (s *S) TestUnmarshalWholeDocumentWithSetter(c *C) {
	obj := &setterType{}
	err := bson.Unmarshal([]byte(sampleItems[0].data), obj)
	c.Assert(err, IsNil)
	c.Assert(obj.received, DeepEquals, bson.M{"hello": "world"})
}

func (s *S) TestUnmarshalSetterOmits(c *C) {
	setterResult["2"] = &bson.TypeError{}
	setterResult["4"] = &bson.TypeError{}
	defer func() {
		delete(setterResult, "2")
		delete(setterResult, "4")
	}()

	m := map[string]*setterType{}
	data := wrapInDoc("\x02abc\x00\x02\x00\x00\x001\x00" +
		"\x02def\x00\x02\x00\x00\x002\x00" +
		"\x02ghi\x00\x02\x00\x00\x003\x00" +
		"\x02jkl\x00\x02\x00\x00\x004\x00")
	err := bson.Unmarshal([]byte(data), m)
	c.Assert(err, IsNil)
	c.Assert(m["abc"], NotNil)
	c.Assert(m["def"], IsNil)
	c.Assert(m["ghi"], NotNil)
	c.Assert(m["jkl"], IsNil)

	c.Assert(m["abc"].received, Equals, "1")
	c.Assert(m["ghi"].received, Equals, "3")
}

func (s *S) TestUnmarshalSetterErrors(c *C) {
	boom := errors.New("BOOM")
	setterResult["2"] = boom
	defer delete(setterResult, "2")

	m := map[string]*setterType{}
	data := wrapInDoc("\x02abc\x00\x02\x00\x00\x001\x00" +
		"\x02def\x00\x02\x00\x00\x002\x00" +
		"\x02ghi\x00\x02\x00\x00\x003\x00")
	err := bson.Unmarshal([]byte(data), m)
	c.Assert(err, Equals, boom)
	c.Assert(m["abc"], NotNil)
	c.Assert(m["def"], IsNil)
	c.Assert(m["ghi"], IsNil)

	c.Assert(m["abc"].received, Equals, "1")
}

func (s *S) TestDMap(c *C) {
	d := bson.D{{"a", 1}, {"b", 2}}
	c.Assert(d.Map(), DeepEquals, bson.M{"a": 1, "b": 2})
}

func (s *S) TestUnmarshalSetterSetZero(c *C) {
	setterResult["foo"] = bson.SetZero
	defer delete(setterResult, "field")

	data, err := bson.Marshal(bson.M{"field": "foo"})
	c.Assert(err, IsNil)

	m := map[string]*setterType{}
	err = bson.Unmarshal([]byte(data), m)
	c.Assert(err, IsNil)

	value, ok := m["field"]
	c.Assert(ok, Equals, true)
	c.Assert(value, IsNil)
}

// --------------------------------------------------------------------------
// Getter test cases.

type typeWithGetter struct {
	result interface{}
	err    error
}

func (t *typeWithGetter) GetBSON() (interface{}, error) {
	if t == nil {
		return "<value is nil>", nil
	}
	return t.result, t.err
}

type docWithGetterField struct {
	Field *typeWithGetter "_"
}

func (s *S) TestMarshalAllItemsWithGetter(c *C) {
	for i, item := range allItems {
		if item.data == "" {
			continue
		}
		obj := &docWithGetterField{}
		obj.Field = &typeWithGetter{result: item.obj.(bson.M)["_"]}
		data, err := bson.Marshal(obj)
		c.Assert(err, IsNil)
		c.Assert(string(data), Equals, wrapInDoc(item.data),
			Commentf("Failed on item #%d", i))
	}
}

func (s *S) TestMarshalWholeDocumentWithGetter(c *C) {
	obj := &typeWithGetter{result: sampleItems[0].obj}
	data, err := bson.Marshal(obj)
	c.Assert(err, IsNil)
	c.Assert(string(data), Equals, sampleItems[0].data)
}

func (s *S) TestGetterErrors(c *C) {
	e := errors.New("oops")

	obj1 := &docWithGetterField{}
	obj1.Field = &typeWithGetter{sampleItems[0].obj, e}
	data, err := bson.Marshal(obj1)
	c.Assert(err, ErrorMatches, "oops")
	c.Assert(data, IsNil)

	obj2 := &typeWithGetter{sampleItems[0].obj, e}
	data, err = bson.Marshal(obj2)
	c.Assert(err, ErrorMatches, "oops")
	c.Assert(data, IsNil)
}

type intGetter int64

func (t intGetter) GetBSON() (interface{}, error) {
	return int64(t), nil
}

type typeWithIntGetter struct {
	V intGetter ",minsize"
}

func (s *S) TestMarshalShortWithGetter(c *C) {
	obj := typeWithIntGetter{42}
	data, err := bson.Marshal(obj)
	c.Assert(err, IsNil)
	m := bson.M{}
	err = bson.Unmarshal(data, m)
	c.Assert(err, IsNil)
	c.Assert(m["v"], Equals, 42)
}

func (s *S) TestMarshalWithGetterNil(c *C) {
	obj := docWithGetterField{}
	data, err := bson.Marshal(obj)
	c.Assert(err, IsNil)
	m := bson.M{}
	err = bson.Unmarshal(data, m)
	c.Assert(err, IsNil)
	c.Assert(m, DeepEquals, bson.M{"_": "<value is nil>"})
}

// --------------------------------------------------------------------------
// Cross-type conversion tests.

type crossTypeItem struct {
	obj1 interface{}
	obj2 interface{}
}

type condStr struct {
	V string ",omitempty"
}
type condStrNS struct {
	V string `a:"A" bson:",omitempty" b:"B"`
}
type condBool struct {
	V bool ",omitempty"
}
type condInt struct {
	V int ",omitempty"
}
type condUInt struct {
	V uint ",omitempty"
}
type condFloat struct {
	V float64 ",omitempty"
}
type condIface struct {
	V interface{} ",omitempty"
}
type condPtr struct {
	V *bool ",omitempty"
}
type condSlice struct {
	V []string ",omitempty"
}
type condMap struct {
	V map[string]int ",omitempty"
}
type namedCondStr struct {
	V string "myv,omitempty"
}
type condTime struct {
	V time.Time ",omitempty"
}
type condStruct struct {
	V struct{ A []int } ",omitempty"
}
type condRaw struct {
	V bson.Raw ",omitempty"
}

type shortInt struct {
	V int64 ",minsize"
}
type shortUint struct {
	V uint64 ",minsize"
}
type shortIface struct {
	V interface{} ",minsize"
}
type shortPtr struct {
	V *int64 ",minsize"
}
type shortNonEmptyInt struct {
	V int64 ",minsize,omitempty"
}

type inlineInt struct {
	V struct{ A, B int } ",inline"
}
type inlineCantPtr struct {
	V *struct{ A, B int } ",inline"
}
type inlineDupName struct {
	A int
	V struct{ A, B int } ",inline"
}
type inlineMap struct {
	A int
	M map[string]interface{} ",inline"
}
type inlineMapInt struct {
	A int
	M map[string]int ",inline"
}
type inlineMapMyM struct {
	A int
	M MyM ",inline"
}
type inlineDupMap struct {
	M1 map[string]interface{} ",inline"
	M2 map[string]interface{} ",inline"
}
type inlineBadKeyMap struct {
	M map[int]int ",inline"
}
type inlineUnexported struct {
	M          map[string]interface{} ",inline"
<<<<<<< HEAD
	unexported         ",inline"
=======
	unexported ",inline"
>>>>>>> 9a2573d4
}
type unexported struct {
	A int
}

type getterSetterD bson.D

func (s getterSetterD) GetBSON() (interface{}, error) {
	if len(s) == 0 {
		return bson.D{}, nil
	}
	return bson.D(s[:len(s)-1]), nil
}

func (s *getterSetterD) SetBSON(raw bson.Raw) error {
	var doc bson.D
	err := raw.Unmarshal(&doc)
	doc = append(doc, bson.DocElem{"suffix", true})
	*s = getterSetterD(doc)
	return err
}

type getterSetterInt int

func (i getterSetterInt) GetBSON() (interface{}, error) {
	return bson.D{{"a", int(i)}}, nil
}

func (i *getterSetterInt) SetBSON(raw bson.Raw) error {
	var doc struct{ A int }
	err := raw.Unmarshal(&doc)
	*i = getterSetterInt(doc.A)
	return err
}

type ifaceType interface {
	Hello()
}

type ifaceSlice []ifaceType

func (s *ifaceSlice) SetBSON(raw bson.Raw) error {
	var ns []int
	if err := raw.Unmarshal(&ns); err != nil {
		return err
	}
	*s = make(ifaceSlice, ns[0])
	return nil
}

func (s ifaceSlice) GetBSON() (interface{}, error) {
	return []int{len(s)}, nil
}

type (
	MyString string
	MyBytes  []byte
	MyBool   bool
	MyD      []bson.DocElem
	MyRawD   []bson.RawDocElem
	MyM      map[string]interface{}
)

var (
	truevar  = true
	falsevar = false

	int64var = int64(42)
	int64ptr = &int64var
	intvar   = int(42)
	intptr   = &intvar

	gsintvar = getterSetterInt(42)
)

func parseURL(s string) *url.URL {
	u, err := url.Parse(s)
	if err != nil {
		panic(err)
	}
	return u
}

// That's a pretty fun test.  It will dump the first item, generate a zero
// value equivalent to the second one, load the dumped data onto it, and then
// verify that the resulting value is deep-equal to the untouched second value.
// Then, it will do the same in the *opposite* direction!
var twoWayCrossItems = []crossTypeItem{
	// int<=>int
	{&struct{ I int }{42}, &struct{ I int8 }{42}},
	{&struct{ I int }{42}, &struct{ I int32 }{42}},
	{&struct{ I int }{42}, &struct{ I int64 }{42}},
	{&struct{ I int8 }{42}, &struct{ I int32 }{42}},
	{&struct{ I int8 }{42}, &struct{ I int64 }{42}},
	{&struct{ I int32 }{42}, &struct{ I int64 }{42}},

	// uint<=>uint
	{&struct{ I uint }{42}, &struct{ I uint8 }{42}},
	{&struct{ I uint }{42}, &struct{ I uint32 }{42}},
	{&struct{ I uint }{42}, &struct{ I uint64 }{42}},
	{&struct{ I uint8 }{42}, &struct{ I uint32 }{42}},
	{&struct{ I uint8 }{42}, &struct{ I uint64 }{42}},
	{&struct{ I uint32 }{42}, &struct{ I uint64 }{42}},

	// float32<=>float64
	{&struct{ I float32 }{42}, &struct{ I float64 }{42}},

	// int<=>uint
	{&struct{ I uint }{42}, &struct{ I int }{42}},
	{&struct{ I uint }{42}, &struct{ I int8 }{42}},
	{&struct{ I uint }{42}, &struct{ I int32 }{42}},
	{&struct{ I uint }{42}, &struct{ I int64 }{42}},
	{&struct{ I uint8 }{42}, &struct{ I int }{42}},
	{&struct{ I uint8 }{42}, &struct{ I int8 }{42}},
	{&struct{ I uint8 }{42}, &struct{ I int32 }{42}},
	{&struct{ I uint8 }{42}, &struct{ I int64 }{42}},
	{&struct{ I uint32 }{42}, &struct{ I int }{42}},
	{&struct{ I uint32 }{42}, &struct{ I int8 }{42}},
	{&struct{ I uint32 }{42}, &struct{ I int32 }{42}},
	{&struct{ I uint32 }{42}, &struct{ I int64 }{42}},
	{&struct{ I uint64 }{42}, &struct{ I int }{42}},
	{&struct{ I uint64 }{42}, &struct{ I int8 }{42}},
	{&struct{ I uint64 }{42}, &struct{ I int32 }{42}},
	{&struct{ I uint64 }{42}, &struct{ I int64 }{42}},

	// int <=> float
	{&struct{ I int }{42}, &struct{ I float64 }{42}},

	// int <=> bool
	{&struct{ I int }{1}, &struct{ I bool }{true}},
	{&struct{ I int }{0}, &struct{ I bool }{false}},

	// uint <=> float64
	{&struct{ I uint }{42}, &struct{ I float64 }{42}},

	// uint <=> bool
	{&struct{ I uint }{1}, &struct{ I bool }{true}},
	{&struct{ I uint }{0}, &struct{ I bool }{false}},

	// float64 <=> bool
	{&struct{ I float64 }{1}, &struct{ I bool }{true}},
	{&struct{ I float64 }{0}, &struct{ I bool }{false}},

	// string <=> string and string <=> []byte
	{&struct{ S []byte }{[]byte("abc")}, &struct{ S string }{"abc"}},
	{&struct{ S []byte }{[]byte("def")}, &struct{ S bson.Symbol }{"def"}},
	{&struct{ S string }{"ghi"}, &struct{ S bson.Symbol }{"ghi"}},

	// map <=> struct
	{&struct {
		A struct {
			B, C int
		}
	}{struct{ B, C int }{1, 2}},
		map[string]map[string]int{"a": map[string]int{"b": 1, "c": 2}}},

	{&struct{ A bson.Symbol }{"abc"}, map[string]string{"a": "abc"}},
	{&struct{ A bson.Symbol }{"abc"}, map[string][]byte{"a": []byte("abc")}},
	{&struct{ A []byte }{[]byte("abc")}, map[string]string{"a": "abc"}},
	{&struct{ A uint }{42}, map[string]int{"a": 42}},
	{&struct{ A uint }{42}, map[string]float64{"a": 42}},
	{&struct{ A uint }{1}, map[string]bool{"a": true}},
	{&struct{ A int }{42}, map[string]uint{"a": 42}},
	{&struct{ A int }{42}, map[string]float64{"a": 42}},
	{&struct{ A int }{1}, map[string]bool{"a": true}},
	{&struct{ A float64 }{42}, map[string]float32{"a": 42}},
	{&struct{ A float64 }{42}, map[string]int{"a": 42}},
	{&struct{ A float64 }{42}, map[string]uint{"a": 42}},
	{&struct{ A float64 }{1}, map[string]bool{"a": true}},
	{&struct{ A bool }{true}, map[string]int{"a": 1}},
	{&struct{ A bool }{true}, map[string]uint{"a": 1}},
	{&struct{ A bool }{true}, map[string]float64{"a": 1}},
	{&struct{ A **byte }{&byteptr}, map[string]byte{"a": 8}},

	// url.URL <=> string
	{&struct{ URL *url.URL }{parseURL("h://e.c/p")}, map[string]string{"url": "h://e.c/p"}},
	{&struct{ URL url.URL }{*parseURL("h://e.c/p")}, map[string]string{"url": "h://e.c/p"}},

	// Slices
	{&struct{ S []int }{[]int{1, 2, 3}}, map[string][]int{"s": []int{1, 2, 3}}},
	{&struct{ S *[]int }{&[]int{1, 2, 3}}, map[string][]int{"s": []int{1, 2, 3}}},

	// Conditionals
	{&condBool{true}, map[string]bool{"v": true}},
	{&condBool{}, map[string]bool{}},
	{&condInt{1}, map[string]int{"v": 1}},
	{&condInt{}, map[string]int{}},
	{&condUInt{1}, map[string]uint{"v": 1}},
	{&condUInt{}, map[string]uint{}},
	{&condFloat{}, map[string]int{}},
	{&condStr{"yo"}, map[string]string{"v": "yo"}},
	{&condStr{}, map[string]string{}},
	{&condStrNS{"yo"}, map[string]string{"v": "yo"}},
	{&condStrNS{}, map[string]string{}},
	{&condSlice{[]string{"yo"}}, map[string][]string{"v": []string{"yo"}}},
	{&condSlice{}, map[string][]string{}},
	{&condMap{map[string]int{"k": 1}}, bson.M{"v": bson.M{"k": 1}}},
	{&condMap{}, map[string][]string{}},
	{&condIface{"yo"}, map[string]string{"v": "yo"}},
	{&condIface{""}, map[string]string{"v": ""}},
	{&condIface{}, map[string]string{}},
	{&condPtr{&truevar}, map[string]bool{"v": true}},
	{&condPtr{&falsevar}, map[string]bool{"v": false}},
	{&condPtr{}, map[string]string{}},

	{&condTime{time.Unix(123456789, 123e6)}, map[string]time.Time{"v": time.Unix(123456789, 123e6)}},
	{&condTime{}, map[string]string{}},

	{&condStruct{struct{ A []int }{[]int{1}}}, bson.M{"v": bson.M{"a": []interface{}{1}}}},
	{&condStruct{struct{ A []int }{}}, bson.M{}},

	{&condRaw{bson.Raw{Kind: 0x0A, Data: []byte{}}}, bson.M{"v": nil}},
	{&condRaw{bson.Raw{Kind: 0x00}}, bson.M{}},

	{&namedCondStr{"yo"}, map[string]string{"myv": "yo"}},
	{&namedCondStr{}, map[string]string{}},

	{&shortInt{1}, map[string]interface{}{"v": 1}},
	{&shortInt{1 << 30}, map[string]interface{}{"v": 1 << 30}},
	{&shortInt{1 << 31}, map[string]interface{}{"v": int64(1 << 31)}},
	{&shortUint{1 << 30}, map[string]interface{}{"v": 1 << 30}},
	{&shortUint{1 << 31}, map[string]interface{}{"v": int64(1 << 31)}},
	{&shortIface{int64(1) << 31}, map[string]interface{}{"v": int64(1 << 31)}},
	{&shortPtr{int64ptr}, map[string]interface{}{"v": intvar}},

	{&shortNonEmptyInt{1}, map[string]interface{}{"v": 1}},
	{&shortNonEmptyInt{1 << 31}, map[string]interface{}{"v": int64(1 << 31)}},
	{&shortNonEmptyInt{}, map[string]interface{}{}},

	{&inlineInt{struct{ A, B int }{1, 2}}, map[string]interface{}{"a": 1, "b": 2}},
	{&inlineMap{A: 1, M: map[string]interface{}{"b": 2}}, map[string]interface{}{"a": 1, "b": 2}},
	{&inlineMap{A: 1, M: nil}, map[string]interface{}{"a": 1}},
	{&inlineMapInt{A: 1, M: map[string]int{"b": 2}}, map[string]int{"a": 1, "b": 2}},
	{&inlineMapInt{A: 1, M: nil}, map[string]int{"a": 1}},
	{&inlineMapMyM{A: 1, M: MyM{"b": MyM{"c": 3}}}, map[string]interface{}{"a": 1, "b": map[string]interface{}{"c": 3}}},
	{&inlineUnexported{M: map[string]interface{}{"b": 1}, unexported: unexported{A: 2}}, map[string]interface{}{"b": 1, "a": 2}},

	// []byte <=> Binary
	{&struct{ B []byte }{[]byte("abc")}, map[string]bson.Binary{"b": bson.Binary{Data: []byte("abc")}}},

	// []byte <=> MyBytes
	{&struct{ B MyBytes }{[]byte("abc")}, map[string]string{"b": "abc"}},
	{&struct{ B MyBytes }{[]byte{}}, map[string]string{"b": ""}},
	{&struct{ B MyBytes }{}, map[string]bool{}},
	{&struct{ B []byte }{[]byte("abc")}, map[string]MyBytes{"b": []byte("abc")}},

	// bool <=> MyBool
	{&struct{ B MyBool }{true}, map[string]bool{"b": true}},
	{&struct{ B MyBool }{}, map[string]bool{"b": false}},
	{&struct{ B MyBool }{}, map[string]string{}},
	{&struct{ B bool }{}, map[string]MyBool{"b": false}},

	// arrays
	{&struct{ V [2]int }{[...]int{1, 2}}, map[string][2]int{"v": [2]int{1, 2}}},
	{&struct{ V [2]byte }{[...]byte{1, 2}}, map[string][2]byte{"v": [2]byte{1, 2}}},

	// zero time
	{&struct{ V time.Time }{}, map[string]interface{}{"v": time.Time{}}},

	// zero time + 1 second + 1 millisecond; overflows int64 as nanoseconds
	{&struct{ V time.Time }{time.Unix(-62135596799, 1e6).Local()},
		map[string]interface{}{"v": time.Unix(-62135596799, 1e6).Local()}},

	// bson.D <=> []DocElem
	{&bson.D{{"a", bson.D{{"b", 1}, {"c", 2}}}}, &bson.D{{"a", bson.D{{"b", 1}, {"c", 2}}}}},
	{&bson.D{{"a", bson.D{{"b", 1}, {"c", 2}}}}, &MyD{{"a", MyD{{"b", 1}, {"c", 2}}}}},
	{&struct{ V MyD }{MyD{{"a", 1}}}, &bson.D{{"v", bson.D{{"a", 1}}}}},

	// bson.RawD <=> []RawDocElem
	{&bson.RawD{{"a", bson.Raw{0x08, []byte{0x01}}}}, &bson.RawD{{"a", bson.Raw{0x08, []byte{0x01}}}}},
	{&bson.RawD{{"a", bson.Raw{0x08, []byte{0x01}}}}, &MyRawD{{"a", bson.Raw{0x08, []byte{0x01}}}}},

	// bson.M <=> map
	{bson.M{"a": bson.M{"b": 1, "c": 2}}, MyM{"a": MyM{"b": 1, "c": 2}}},
	{bson.M{"a": bson.M{"b": 1, "c": 2}}, map[string]interface{}{"a": map[string]interface{}{"b": 1, "c": 2}}},

	// bson.M <=> map[MyString]
	{bson.M{"a": bson.M{"b": 1, "c": 2}}, map[MyString]interface{}{"a": map[MyString]interface{}{"b": 1, "c": 2}}},

	// json.Number <=> int64, float64
	{&struct{ N json.Number }{"5"}, map[string]interface{}{"n": int64(5)}},
	{&struct{ N json.Number }{"5.05"}, map[string]interface{}{"n": 5.05}},
	{&struct{ N json.Number }{"9223372036854776000"}, map[string]interface{}{"n": float64(1 << 63)}},

	// bson.D <=> non-struct getter/setter
	{&bson.D{{"a", 1}}, &getterSetterD{{"a", 1}, {"suffix", true}}},
	{&bson.D{{"a", 42}}, &gsintvar},

	// Interface slice setter.
	{&struct{ V ifaceSlice }{ifaceSlice{nil, nil, nil}}, bson.M{"v": []interface{}{3}}},
}

// Same thing, but only one way (obj1 => obj2).
var oneWayCrossItems = []crossTypeItem{
	// map <=> struct
	{map[string]interface{}{"a": 1, "b": "2", "c": 3}, map[string]int{"a": 1, "c": 3}},

	// inline map elides badly typed values
	{map[string]interface{}{"a": 1, "b": "2", "c": 3}, &inlineMapInt{A: 1, M: map[string]int{"c": 3}}},

	// Can't decode int into struct.
	{bson.M{"a": bson.M{"b": 2}}, &struct{ A bool }{}},

	// Would get decoded into a int32 too in the opposite direction.
	{&shortIface{int64(1) << 30}, map[string]interface{}{"v": 1 << 30}},

	// Ensure omitempty on struct with private fields works properly.
	{&struct {
		V struct{ v time.Time } ",omitempty"
	}{}, map[string]interface{}{}},

	// Attempt to marshal slice into RawD (issue #120).
	{bson.M{"x": []int{1, 2, 3}}, &struct{ X bson.RawD }{}},
}

func testCrossPair(c *C, dump interface{}, load interface{}) {
	c.Logf("Dump: %#v", dump)
	c.Logf("Load: %#v", load)
	zero := makeZeroDoc(load)
	data, err := bson.Marshal(dump)
	c.Assert(err, IsNil)
	c.Logf("Dumped: %#v", string(data))
	err = bson.Unmarshal(data, zero)
	c.Assert(err, IsNil)
	c.Logf("Loaded: %#v", zero)
	c.Assert(zero, DeepEquals, load)
}

func (s *S) TestTwoWayCrossPairs(c *C) {
	for _, item := range twoWayCrossItems {
		testCrossPair(c, item.obj1, item.obj2)
		testCrossPair(c, item.obj2, item.obj1)
	}
}

func (s *S) TestOneWayCrossPairs(c *C) {
	for _, item := range oneWayCrossItems {
		testCrossPair(c, item.obj1, item.obj2)
	}
}

// --------------------------------------------------------------------------
// ObjectId hex representation test.

func (s *S) TestObjectIdHex(c *C) {
	id := bson.ObjectIdHex("4d88e15b60f486e428412dc9")
	c.Assert(id.String(), Equals, `ObjectIdHex("4d88e15b60f486e428412dc9")`)
	c.Assert(id.Hex(), Equals, "4d88e15b60f486e428412dc9")
}

func (s *S) TestIsObjectIdHex(c *C) {
	test := []struct {
		id    string
		valid bool
	}{
		{"4d88e15b60f486e428412dc9", true},
		{"4d88e15b60f486e428412dc", false},
		{"4d88e15b60f486e428412dc9e", false},
		{"4d88e15b60f486e428412dcx", false},
	}
	for _, t := range test {
		c.Assert(bson.IsObjectIdHex(t.id), Equals, t.valid)
	}
}

// --------------------------------------------------------------------------
// ObjectId parts extraction tests.

type objectIdParts struct {
	id        bson.ObjectId
	timestamp int64
	machine   []byte
	pid       uint16
	counter   int32
}

var objectIds = []objectIdParts{
	objectIdParts{
		bson.ObjectIdHex("4d88e15b60f486e428412dc9"),
		1300816219,
		[]byte{0x60, 0xf4, 0x86},
		0xe428,
		4271561,
	},
	objectIdParts{
		bson.ObjectIdHex("000000000000000000000000"),
		0,
		[]byte{0x00, 0x00, 0x00},
		0x0000,
		0,
	},
	objectIdParts{
		bson.ObjectIdHex("00000000aabbccddee000001"),
		0,
		[]byte{0xaa, 0xbb, 0xcc},
		0xddee,
		1,
	},
}

func (s *S) TestObjectIdPartsExtraction(c *C) {
	for i, v := range objectIds {
		t := time.Unix(v.timestamp, 0)
		c.Assert(v.id.Time(), Equals, t, Commentf("#%d Wrong timestamp value", i))
		c.Assert(v.id.Machine(), DeepEquals, v.machine, Commentf("#%d Wrong machine id value", i))
		c.Assert(v.id.Pid(), Equals, v.pid, Commentf("#%d Wrong pid value", i))
		c.Assert(v.id.Counter(), Equals, v.counter, Commentf("#%d Wrong counter value", i))
	}
}

func (s *S) TestNow(c *C) {
	before := time.Now()
	time.Sleep(1e6)
	now := bson.Now()
	time.Sleep(1e6)
	after := time.Now()
	c.Assert(now.After(before) && now.Before(after), Equals, true, Commentf("now=%s, before=%s, after=%s", now, before, after))
}

// --------------------------------------------------------------------------
// ObjectId generation tests.

func (s *S) TestNewObjectId(c *C) {
	// Generate 10 ids
	ids := make([]bson.ObjectId, 10)
	for i := 0; i < 10; i++ {
		ids[i] = bson.NewObjectId()
	}
	for i := 1; i < 10; i++ {
		prevId := ids[i-1]
		id := ids[i]
		// Test for uniqueness among all other 9 generated ids
		for j, tid := range ids {
			if j != i {
				c.Assert(id, Not(Equals), tid, Commentf("Generated ObjectId is not unique"))
			}
		}
		// Check that timestamp was incremented and is within 30 seconds of the previous one
		secs := id.Time().Sub(prevId.Time()).Seconds()
		c.Assert((secs >= 0 && secs <= 30), Equals, true, Commentf("Wrong timestamp in generated ObjectId"))
		// Check that machine ids are the same
		c.Assert(id.Machine(), DeepEquals, prevId.Machine())
		// Check that pids are the same
		c.Assert(id.Pid(), Equals, prevId.Pid())
		// Test for proper increment
		delta := int(id.Counter() - prevId.Counter())
		c.Assert(delta, Equals, 1, Commentf("Wrong increment in generated ObjectId"))
	}
}

func (s *S) TestNewObjectIdWithTime(c *C) {
	t := time.Unix(12345678, 0)
	id := bson.NewObjectIdWithTime(t)
	c.Assert(id.Time(), Equals, t)
	c.Assert(id.Machine(), DeepEquals, []byte{0x00, 0x00, 0x00})
	c.Assert(int(id.Pid()), Equals, 0)
	c.Assert(int(id.Counter()), Equals, 0)
}

// --------------------------------------------------------------------------
// ObjectId JSON marshalling.

type jsonType struct {
	Id bson.ObjectId
}

var jsonIdTests = []struct {
	value     jsonType
	json      string
	marshal   bool
	unmarshal bool
	error     string
}{{
	value:     jsonType{Id: bson.ObjectIdHex("4d88e15b60f486e428412dc9")},
	json:      `{"Id":"4d88e15b60f486e428412dc9"}`,
	marshal:   true,
	unmarshal: true,
}, {
	value:     jsonType{},
	json:      `{"Id":""}`,
	marshal:   true,
	unmarshal: true,
}, {
	value:     jsonType{},
	json:      `{"Id":null}`,
	marshal:   false,
	unmarshal: true,
}, {
	json:      `{"Id":"4d88e15b60f486e428412dc9A"}`,
	error:     `invalid ObjectId in JSON: "4d88e15b60f486e428412dc9A"`,
	marshal:   false,
	unmarshal: true,
}, {
	json:      `{"Id":"4d88e15b60f486e428412dcZ"}`,
	error:     `invalid ObjectId in JSON: "4d88e15b60f486e428412dcZ" .*`,
	marshal:   false,
	unmarshal: true,
}}

func (s *S) TestObjectIdJSONMarshaling(c *C) {
	for _, test := range jsonIdTests {
		if test.marshal {
			data, err := json.Marshal(&test.value)
			if test.error == "" {
				c.Assert(err, IsNil)
				c.Assert(string(data), Equals, test.json)
			} else {
				c.Assert(err, ErrorMatches, test.error)
			}
		}

		if test.unmarshal {
			var value jsonType
			err := json.Unmarshal([]byte(test.json), &value)
			if test.error == "" {
				c.Assert(err, IsNil)
				c.Assert(value, DeepEquals, test.value)
			} else {
				c.Assert(err, ErrorMatches, test.error)
			}
		}
	}
}

// --------------------------------------------------------------------------
// Spec tests

type specTest struct {
	Description string
	Documents   []struct {
		Decoded    map[string]interface{}
		Encoded    string
		DecodeOnly bool `yaml:"decodeOnly"`
		Error      interface{}
	}
}

func (s *S) TestSpecTests(c *C) {
	for _, data := range specTests {
		var test specTest
		err := yaml.Unmarshal([]byte(data), &test)
		c.Assert(err, IsNil)

		c.Logf("Running spec test set %q", test.Description)

		for _, doc := range test.Documents {
			if doc.Error != nil {
				continue
			}
			c.Logf("Ensuring %q decodes as %v", doc.Encoded, doc.Decoded)
			var decoded map[string]interface{}
			encoded, err := hex.DecodeString(doc.Encoded)
			c.Assert(err, IsNil)
			err = bson.Unmarshal(encoded, &decoded)
			c.Assert(err, IsNil)
			c.Assert(decoded, DeepEquals, doc.Decoded)
		}

		for _, doc := range test.Documents {
			if doc.DecodeOnly || doc.Error != nil {
				continue
			}
			c.Logf("Ensuring %v encodes as %q", doc.Decoded, doc.Encoded)
			encoded, err := bson.Marshal(doc.Decoded)
			c.Assert(err, IsNil)
			c.Assert(strings.ToUpper(hex.EncodeToString(encoded)), Equals, doc.Encoded)
		}

		for _, doc := range test.Documents {
			if doc.Error == nil {
				continue
			}
			c.Logf("Ensuring %q errors when decoded: %s", doc.Encoded, doc.Error)
			var decoded map[string]interface{}
			encoded, err := hex.DecodeString(doc.Encoded)
			c.Assert(err, IsNil)
			err = bson.Unmarshal(encoded, &decoded)
			c.Assert(err, NotNil)
			c.Logf("Failed with: %v", err)
		}
	}
}

// --------------------------------------------------------------------------
// ObjectId Text encoding.TextUnmarshaler.

var textIdTests = []struct {
	value     bson.ObjectId
	text      string
	marshal   bool
	unmarshal bool
	error     string
}{{
	value:     bson.ObjectIdHex("4d88e15b60f486e428412dc9"),
	text:      "4d88e15b60f486e428412dc9",
	marshal:   true,
	unmarshal: true,
}, {
	text:      "",
	marshal:   true,
	unmarshal: true,
}, {
	text:      "4d88e15b60f486e428412dc9A",
	marshal:   false,
	unmarshal: true,
	error:     `invalid ObjectId: 4d88e15b60f486e428412dc9A`,
}, {
	text:      "4d88e15b60f486e428412dcZ",
	marshal:   false,
	unmarshal: true,
	error:     `invalid ObjectId: 4d88e15b60f486e428412dcZ .*`,
}}

func (s *S) TestObjectIdTextMarshaling(c *C) {
	for _, test := range textIdTests {
		if test.marshal {
			data, err := test.value.MarshalText()
			if test.error == "" {
				c.Assert(err, IsNil)
				c.Assert(string(data), Equals, test.text)
			} else {
				c.Assert(err, ErrorMatches, test.error)
			}
		}

		if test.unmarshal {
			err := test.value.UnmarshalText([]byte(test.text))
			if test.error == "" {
				c.Assert(err, IsNil)
				if test.value != "" {
					value := bson.ObjectIdHex(test.text)
					c.Assert(value, DeepEquals, test.value)
				}
			} else {
				c.Assert(err, ErrorMatches, test.error)
			}
		}
	}
}

// --------------------------------------------------------------------------
// ObjectId XML marshalling.

type xmlType struct {
	Id bson.ObjectId
}

var xmlIdTests = []struct {
	value     xmlType
	xml       string
	marshal   bool
	unmarshal bool
	error     string
}{{
	value:     xmlType{Id: bson.ObjectIdHex("4d88e15b60f486e428412dc9")},
	xml:       "<xmlType><Id>4d88e15b60f486e428412dc9</Id></xmlType>",
	marshal:   true,
	unmarshal: true,
}, {
	value:     xmlType{},
	xml:       "<xmlType><Id></Id></xmlType>",
	marshal:   true,
	unmarshal: true,
}, {
	xml:       "<xmlType><Id>4d88e15b60f486e428412dc9A</Id></xmlType>",
	marshal:   false,
	unmarshal: true,
	error:     `invalid ObjectId: 4d88e15b60f486e428412dc9A`,
}, {
	xml:       "<xmlType><Id>4d88e15b60f486e428412dcZ</Id></xmlType>",
	marshal:   false,
	unmarshal: true,
	error:     `invalid ObjectId: 4d88e15b60f486e428412dcZ .*`,
}}

func (s *S) TestObjectIdXMLMarshaling(c *C) {
	for _, test := range xmlIdTests {
		if test.marshal {
			data, err := xml.Marshal(&test.value)
			if test.error == "" {
				c.Assert(err, IsNil)
				c.Assert(string(data), Equals, test.xml)
			} else {
				c.Assert(err, ErrorMatches, test.error)
			}
		}

		if test.unmarshal {
			var value xmlType
			err := xml.Unmarshal([]byte(test.xml), &value)
			if test.error == "" {
				c.Assert(err, IsNil)
				c.Assert(value, DeepEquals, test.value)
			} else {
				c.Assert(err, ErrorMatches, test.error)
			}
		}
	}
}

// --------------------------------------------------------------------------
// Some simple benchmarks.

type BenchT struct {
	A, B, C, D, E, F string
}

type BenchRawT struct {
	A string
	B int
	C bson.M
	D []float64
}

func (s *S) BenchmarkUnmarhsalStruct(c *C) {
	v := BenchT{A: "A", D: "D", E: "E"}
	data, err := bson.Marshal(&v)
	if err != nil {
		panic(err)
	}
	c.ResetTimer()
	for i := 0; i < c.N; i++ {
		err = bson.Unmarshal(data, &v)
	}
	if err != nil {
		panic(err)
	}
}

func (s *S) BenchmarkUnmarhsalMap(c *C) {
	m := bson.M{"a": "a", "d": "d", "e": "e"}
	data, err := bson.Marshal(&m)
	if err != nil {
		panic(err)
	}
	c.ResetTimer()
	for i := 0; i < c.N; i++ {
		err = bson.Unmarshal(data, &m)
	}
	if err != nil {
		panic(err)
	}
}

func (s *S) BenchmarkUnmarshalRaw(c *C) {
	var err error
	m := BenchRawT{
		A: "test_string",
		B: 123,
		C: bson.M{
			"subdoc_int": 12312,
			"subdoc_doc": bson.M{"1": 1},
		},
		D: []float64{0.0, 1.3333, -99.9997, 3.1415},
	}
	data, err := bson.Marshal(&m)
	if err != nil {
		panic(err)
	}
	raw := bson.Raw{}
	c.ResetTimer()
	for i := 0; i < c.N; i++ {
		err = bson.Unmarshal(data, &raw)
	}
	if err != nil {
		panic(err)
	}
}

func (s *S) BenchmarkNewObjectId(c *C) {
	for i := 0; i < c.N; i++ {
		bson.NewObjectId()
	}
}<|MERGE_RESOLUTION|>--- conflicted
+++ resolved
@@ -1055,11 +1055,7 @@
 }
 type inlineUnexported struct {
 	M          map[string]interface{} ",inline"
-<<<<<<< HEAD
-	unexported         ",inline"
-=======
 	unexported ",inline"
->>>>>>> 9a2573d4
 }
 type unexported struct {
 	A int

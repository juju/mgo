// mgo - MongoDB driver for Go
//
// Copyright (c) 2010-2012 - Gustavo Niemeyer <gustavo@niemeyer.net>
//
// All rights reserved.
//
// Redistribution and use in source and binary forms, with or without
// modification, are permitted provided that the following conditions are met:
//
// 1. Redistributions of source code must retain the above copyright notice, this
//    list of conditions and the following disclaimer.
// 2. Redistributions in binary form must reproduce the above copyright notice,
//    this list of conditions and the following disclaimer in the documentation
//    and/or other materials provided with the distribution.
//
// THIS SOFTWARE IS PROVIDED BY THE COPYRIGHT HOLDERS AND CONTRIBUTORS "AS IS" AND
// ANY EXPRESS OR IMPLIED WARRANTIES, INCLUDING, BUT NOT LIMITED TO, THE IMPLIED
// WARRANTIES OF MERCHANTABILITY AND FITNESS FOR A PARTICULAR PURPOSE ARE
// DISCLAIMED. IN NO EVENT SHALL THE COPYRIGHT OWNER OR CONTRIBUTORS BE LIABLE FOR
// ANY DIRECT, INDIRECT, INCIDENTAL, SPECIAL, EXEMPLARY, OR CONSEQUENTIAL DAMAGES
// (INCLUDING, BUT NOT LIMITED TO, PROCUREMENT OF SUBSTITUTE GOODS OR SERVICES;
// LOSS OF USE, DATA, OR PROFITS; OR BUSINESS INTERRUPTION) HOWEVER CAUSED AND
// ON ANY THEORY OF LIABILITY, WHETHER IN CONTRACT, STRICT LIABILITY, OR TORT
// (INCLUDING NEGLIGENCE OR OTHERWISE) ARISING IN ANY WAY OUT OF THE USE OF THIS
// SOFTWARE, EVEN IF ADVISED OF THE POSSIBILITY OF SUCH DAMAGE.

package mgo

import (
	"fmt"
	"sync/atomic"
	"unsafe"
)

// ---------------------------------------------------------------------------
// Logging integration.

// Avoid importing the log type information unnecessarily.  There's a small cost
// associated with using an interface rather than the type.  Depending on how
// often the logger is plugged in, it would be worth using the type instead.
type log_Logger interface {
	Output(calldepth int, s string) error
}

var (
	// To ensure goroutine safety, use the getter
	// and setter methods below to access these.
	globalLogger unsafe.Pointer
	globalDebug  uint32
)

// Specify the *log.Logger object where log messages should be sent to.
func SetLogger(logger log_Logger) {
<<<<<<< HEAD
	globalMutex.Lock()
	defer globalMutex.Unlock()
	globalLogger = logger
=======
	if logger == nil {
		atomic.StorePointer(&globalLogger, nil)
		return
	}
	atomic.StorePointer(&globalLogger, unsafe.Pointer(&logger))
}

func getLogger() log_Logger {
	if loggerPtr := (*log_Logger)(atomic.LoadPointer(&globalLogger)); loggerPtr != nil {
		return *loggerPtr
	}
	return nil
>>>>>>> d9585b0b
}

// Enable the delivery of debug messages to the logger.  Only meaningful
// if a logger is also set.
func SetDebug(debug bool) {
<<<<<<< HEAD
	globalMutex.Lock()
	defer globalMutex.Unlock()
	globalDebug = debug
}

func log(v ...interface{}) {
	globalMutex.Lock()
	defer globalMutex.Unlock()
	if globalLogger != nil {
		globalLogger.Output(2, fmt.Sprint(v...))
=======
	value := uint32(0)
	if debug {
		value = 1
	}
	atomic.StoreUint32(&globalDebug, value)
}

func getDebug() bool {
	return atomic.LoadUint32(&globalDebug) != 0
}

func log(v ...interface{}) {
	if logger := getLogger(); logger != nil {
		_ = logger.Output(2, fmt.Sprint(v...))
>>>>>>> d9585b0b
	}
}

func logln(v ...interface{}) {
<<<<<<< HEAD
	globalMutex.Lock()
	defer globalMutex.Unlock()
	if globalLogger != nil {
		globalLogger.Output(2, fmt.Sprintln(v...))
=======
	if logger := getLogger(); logger != nil {
		_ = logger.Output(2, fmt.Sprintln(v...))
>>>>>>> d9585b0b
	}
}

func logf(format string, v ...interface{}) {
<<<<<<< HEAD
	globalMutex.Lock()
	defer globalMutex.Unlock()
	if globalLogger != nil {
		globalLogger.Output(2, fmt.Sprintf(format, v...))
=======
	if logger := getLogger(); logger != nil {
		_ = logger.Output(2, fmt.Sprintf(format, v...))
>>>>>>> d9585b0b
	}
}

func debug(v ...interface{}) {
<<<<<<< HEAD
	globalMutex.Lock()
	defer globalMutex.Unlock()
	if globalDebug && globalLogger != nil {
		globalLogger.Output(2, fmt.Sprint(v...))
=======
	if logger := getLogger(); logger != nil && getDebug() {
		_ = logger.Output(2, fmt.Sprint(v...))
>>>>>>> d9585b0b
	}
}

func debugln(v ...interface{}) {
<<<<<<< HEAD
	globalMutex.Lock()
	defer globalMutex.Unlock()
	if globalDebug && globalLogger != nil {
		globalLogger.Output(2, fmt.Sprintln(v...))
=======
	if logger := getLogger(); logger != nil && getDebug() {
		_ = logger.Output(2, fmt.Sprintln(v...))
>>>>>>> d9585b0b
	}
}

func debugf(format string, v ...interface{}) {
<<<<<<< HEAD
	globalMutex.Lock()
	defer globalMutex.Unlock()
	if globalDebug && globalLogger != nil {
		globalLogger.Output(2, fmt.Sprintf(format, v...))
=======
	if logger := getLogger(); logger != nil && getDebug() {
		_ = logger.Output(2, fmt.Sprintf(format, v...))
	}
}

func debugFunc(debugFunc func() string) {
	if logger := getLogger(); logger != nil && getDebug() {
		out := debugFunc()
		if out != "" {
			_ = logger.Output(2, out)
		}
>>>>>>> d9585b0b
	}
}<|MERGE_RESOLUTION|>--- conflicted
+++ resolved
@@ -51,11 +51,6 @@
 
 // Specify the *log.Logger object where log messages should be sent to.
 func SetLogger(logger log_Logger) {
-<<<<<<< HEAD
-	globalMutex.Lock()
-	defer globalMutex.Unlock()
-	globalLogger = logger
-=======
 	if logger == nil {
 		atomic.StorePointer(&globalLogger, nil)
 		return
@@ -68,24 +63,11 @@
 		return *loggerPtr
 	}
 	return nil
->>>>>>> d9585b0b
 }
 
 // Enable the delivery of debug messages to the logger.  Only meaningful
 // if a logger is also set.
 func SetDebug(debug bool) {
-<<<<<<< HEAD
-	globalMutex.Lock()
-	defer globalMutex.Unlock()
-	globalDebug = debug
-}
-
-func log(v ...interface{}) {
-	globalMutex.Lock()
-	defer globalMutex.Unlock()
-	if globalLogger != nil {
-		globalLogger.Output(2, fmt.Sprint(v...))
-=======
 	value := uint32(0)
 	if debug {
 		value = 1
@@ -100,69 +82,34 @@
 func log(v ...interface{}) {
 	if logger := getLogger(); logger != nil {
 		_ = logger.Output(2, fmt.Sprint(v...))
->>>>>>> d9585b0b
 	}
 }
 
 func logln(v ...interface{}) {
-<<<<<<< HEAD
-	globalMutex.Lock()
-	defer globalMutex.Unlock()
-	if globalLogger != nil {
-		globalLogger.Output(2, fmt.Sprintln(v...))
-=======
 	if logger := getLogger(); logger != nil {
 		_ = logger.Output(2, fmt.Sprintln(v...))
->>>>>>> d9585b0b
 	}
 }
 
 func logf(format string, v ...interface{}) {
-<<<<<<< HEAD
-	globalMutex.Lock()
-	defer globalMutex.Unlock()
-	if globalLogger != nil {
-		globalLogger.Output(2, fmt.Sprintf(format, v...))
-=======
 	if logger := getLogger(); logger != nil {
 		_ = logger.Output(2, fmt.Sprintf(format, v...))
->>>>>>> d9585b0b
 	}
 }
 
 func debug(v ...interface{}) {
-<<<<<<< HEAD
-	globalMutex.Lock()
-	defer globalMutex.Unlock()
-	if globalDebug && globalLogger != nil {
-		globalLogger.Output(2, fmt.Sprint(v...))
-=======
 	if logger := getLogger(); logger != nil && getDebug() {
 		_ = logger.Output(2, fmt.Sprint(v...))
->>>>>>> d9585b0b
 	}
 }
 
 func debugln(v ...interface{}) {
-<<<<<<< HEAD
-	globalMutex.Lock()
-	defer globalMutex.Unlock()
-	if globalDebug && globalLogger != nil {
-		globalLogger.Output(2, fmt.Sprintln(v...))
-=======
 	if logger := getLogger(); logger != nil && getDebug() {
 		_ = logger.Output(2, fmt.Sprintln(v...))
->>>>>>> d9585b0b
 	}
 }
 
 func debugf(format string, v ...interface{}) {
-<<<<<<< HEAD
-	globalMutex.Lock()
-	defer globalMutex.Unlock()
-	if globalDebug && globalLogger != nil {
-		globalLogger.Output(2, fmt.Sprintf(format, v...))
-=======
 	if logger := getLogger(); logger != nil && getDebug() {
 		_ = logger.Output(2, fmt.Sprintf(format, v...))
 	}
@@ -174,6 +121,5 @@
 		if out != "" {
 			_ = logger.Output(2, out)
 		}
->>>>>>> d9585b0b
 	}
 }
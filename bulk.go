--- conflicted
+++ resolved
@@ -2,14 +2,9 @@
 
 import (
 	"bytes"
-<<<<<<< HEAD
+	"sort"
 
 	"gopkg.in/mgo.v2/bson"
-=======
-	"sort"
-
-	"gopkg.in/mgo.v2-unstable/bson"
->>>>>>> e37b3267
 )
 
 // Bulk represents an operation that can be prepared with several
@@ -322,11 +317,7 @@
 		result.Matched += lerr.N
 		result.Modified += lerr.modified
 	}
-<<<<<<< HEAD
-	return b.checkSuccess(berr, lerr, err)
-=======
 	return b.checkSuccess(action, berr, lerr, err)
->>>>>>> e37b3267
 }
 
 func (b *Bulk) runRemove(action *bulkAction, result *BulkResult, berr *BulkError) bool {
@@ -335,11 +326,7 @@
 		result.Matched += lerr.N
 		result.Modified += lerr.modified
 	}
-<<<<<<< HEAD
-	return b.checkSuccess(berr, lerr, err)
-=======
 	return b.checkSuccess(action, berr, lerr, err)
->>>>>>> e37b3267
 }
 
 func (b *Bulk) checkSuccess(action *bulkAction, berr *BulkError, lerr *LastError, err error) bool {
